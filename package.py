--- conflicted
+++ resolved
@@ -1,16 +1,11 @@
 name = "blender"
 title = "Blender"
-<<<<<<< HEAD
-version = "0.2.1-dev.1"
+version = "0.2.4+dev"
 app_host_name = "blender"
-=======
-version = "0.2.4+dev"
-
->>>>>>> c59f76df
 client_dir = "ayon_blender"
 
 ayon_server_version = ">=1.1.2"
 ayon_required_addons = {
     "core": ">0.3.2",
 }
-ayon_compatible_addons = {}
+ayon_compatible_addons = {}
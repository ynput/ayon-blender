--- conflicted
+++ resolved
@@ -214,14 +214,9 @@
                 node_tree_objects = bpy.context.scene.node_tree.nodes
 
             for obj_or_col in itertools.chain(
-<<<<<<< HEAD
-                    avalon_instance_objs,
+                    ayon_instance_objs,
                     bpy.data.collections,
                     node_tree_objects
-=======
-                ayon_instance_objs,
-                bpy.data.collections
->>>>>>> 7836c10b
             ):
                 ayon_prop = get_ayon_property(obj_or_col)
                 if not ayon_prop:

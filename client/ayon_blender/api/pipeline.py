--- conflicted
+++ resolved
@@ -273,8 +273,7 @@
     if attrib.get("fps"):
         fps = attrib.get("fps")
 
-<<<<<<< HEAD
-    # Should handles be included?
+    # Should handles be included, defined by settings
     settings = get_project_settings(get_current_project_name())
     task_type = attrib.get("taskType")
     include_handles_settings = settings["blender"]["include_handles"]
@@ -287,8 +286,6 @@
         frame_start -= int(attrib.get("handleStart", 0))
         frame_end += int(attrib.get("handleEnd", 0))
 
-=======
->>>>>>> 33352a0a
     scene.frame_start = frame_start
     scene.frame_end = frame_end
     scene.render.fps = round(fps)

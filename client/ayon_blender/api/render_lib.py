import os
from pathlib import Path
import bpy

from ayon_core.settings import get_project_settings
from ayon_core.pipeline import get_current_project_name
from . import lib


def get_default_render_folder(settings) -> str:
    """Get default render folder from blender settings."""
    return (settings["blender"]
                    ["RenderSettings"]
                    ["default_render_image_folder"])


def get_aov_separator(settings) -> str:
    """Get aov separator from blender settings."""
    aov_sep = (settings["blender"]
                       ["RenderSettings"]
                       ["aov_separator"])

    if aov_sep == "dash":
        return "-"
    elif aov_sep == "underscore":
        return "_"
    elif aov_sep == "dot":
        return "."
    else:
        raise ValueError(f"Invalid aov separator: {aov_sep}")


def get_image_format(settings) -> str:
    """Get image format from blender settings."""
    return (settings["blender"]
                    ["RenderSettings"]
                    ["image_format"])


def get_multilayer(settings) -> bool:
    """Get multilayer from blender settings."""
    return (settings["blender"]
                    ["RenderSettings"]
                    ["multilayer_exr"])


def get_renderer(settings) -> str:
    """Get renderer from blender settings."""
    return (settings["blender"]
                    ["RenderSettings"]
                    ["renderer"])


def get_compositing(settings) -> bool:
    """Get whether 'Composite' render is enabled from blender settings."""
    return (settings["blender"]
                    ["RenderSettings"]
                    ["compositing"])


def get_render_product(output_path, name, aov_sep, view_layers, multiexr=False):
    """
    Generate the path to the render product. Blender interprets the `#`
    as the frame number, when it renders.

    Args:
        output_path (str): The root render output directory.
        name (str): The file name to render to.
        aov_sep (str): The AOV separator token, e.g. `.` or `_`.

    Returns:
        str: The full path to the render product without extension.

    """
    beauty_render_product = {}
    if multiexr:
        vl_name = "_"
        beauty_render_product[vl_name] = []
        output_dir = Path(output_path)
        filepath = output_dir / name.lstrip("/")
        render_product = f"{filepath}{aov_sep}beauty.####"
        beauty_render_product[vl_name].append(
            ("beauty", os.path.normpath(render_product)))
    else:
        for view_layer in view_layers:
            vl_name = view_layer.name
            beauty_render_product[vl_name] = []
            output_dir = Path(f"{output_path}/{vl_name}")
            filepath = output_dir / name.lstrip("/")
            render_product = f"{filepath}_{vl_name}{aov_sep}beauty.####"
            beauty_render_product[vl_name].append(
                ("beauty", os.path.normpath(render_product)))

    return beauty_render_product


def set_render_format(ext: str, multilayer: bool):
    """Set Blender scene to save render file with the right extension"""
    bpy.context.scene.render.use_file_extension = True
    image_settings = bpy.context.scene.render.image_settings

    if ext == "exr":
        image_settings.file_format = (
            "OPEN_EXR_MULTILAYER" if multilayer else "OPEN_EXR")
    elif ext == "bmp":
        image_settings.file_format = "BMP"
    elif ext == "rgb":
        image_settings.file_format = "IRIS"
    elif ext == "png":
        image_settings.file_format = "PNG"
    elif ext == "jpeg":
        image_settings.file_format = "JPEG"
    elif ext == "jp2":
        image_settings.file_format = "JPEG2000"
    elif ext == "tga":
        image_settings.file_format = "TARGA"
    elif ext == "tif":
        image_settings.file_format = "TIFF"


<<<<<<< HEAD
def set_render_passes(settings: dict, renderer: str):
    """Set render passes for the current view layer

    Args:
        settings (dict): The project settings.
        renderer (str): The renderer to use, either CYCLES or BLENDER_EEVEE.
    """
=======
def set_render_passes(settings, renderer, view_layers):
>>>>>>> 024f01ae
    aov_list = set(settings["blender"]["RenderSettings"]["aov_list"])
    existing_aov_list = set(existing_aov_options(renderer, view_layers))
    aov_list = aov_list.union(existing_aov_list)
    custom_passes = settings["blender"]["RenderSettings"]["custom_passes"]
    # Common passes for both renderers
<<<<<<< HEAD
    vl = bpy.context.view_layer

    # Data Passes
    vl.use_pass_combined = "combined" in aov_list
    vl.use_pass_z = "z" in aov_list
    vl.use_pass_mist = "mist" in aov_list
    vl.use_pass_normal = "normal" in aov_list

    # Light Passes
    vl.use_pass_diffuse_direct = "diffuse_light" in aov_list
    vl.use_pass_diffuse_color = "diffuse_color" in aov_list
    vl.use_pass_glossy_direct = "specular_light" in aov_list
    vl.use_pass_glossy_color = "specular_color" in aov_list
    vl.use_pass_emit = "emission" in aov_list
    vl.use_pass_environment = "environment" in aov_list
    vl.use_pass_ambient_occlusion = "ao" in aov_list

    # Cryptomatte Passes
    vl.use_pass_cryptomatte_object = "cryptomatte_object" in aov_list
    vl.use_pass_cryptomatte_material = "cryptomatte_material" in aov_list
    vl.use_pass_cryptomatte_asset = "cryptomatte_asset" in aov_list

    if renderer == "BLENDER_EEVEE":
        # Eevee exclusive passes
        eevee = vl.eevee

        # Light Passes
        vl.use_pass_shadow = "shadow" in aov_list
        eevee.use_pass_volume_direct = "volume_light" in aov_list

        # Effects Passes
        eevee.use_pass_bloom = "bloom" in aov_list
        eevee.use_pass_transparent = "transparent" in aov_list

        # Cryptomatte Passes
        vl.use_pass_cryptomatte_accurate = "cryptomatte_accurate" in aov_list
    elif renderer == "CYCLES":
        # Cycles exclusive passes
        cycles = vl.cycles

        # Data Passes
        vl.use_pass_position = "position" in aov_list
        vl.use_pass_vector = "vector" in aov_list
        vl.use_pass_uv = "uv" in aov_list
        cycles.denoising_store_passes = "denoising" in aov_list
        vl.use_pass_object_index = "object_index" in aov_list
        vl.use_pass_material_index = "material_index" in aov_list
        cycles.pass_debug_sample_count = "sample_count" in aov_list

        # Light Passes
        vl.use_pass_diffuse_indirect = "diffuse_indirect" in aov_list
        vl.use_pass_glossy_indirect = "specular_indirect" in aov_list
        vl.use_pass_transmission_direct = "transmission_direct" in aov_list
        vl.use_pass_transmission_indirect = "transmission_indirect" in aov_list
        vl.use_pass_transmission_color = "transmission_color" in aov_list
        cycles.use_pass_volume_direct = "volume_light" in aov_list
        cycles.use_pass_volume_indirect = "volume_indirect" in aov_list
        cycles.use_pass_shadow_catcher = "shadow" in aov_list

    aovs_names = [aov.name for aov in vl.aovs]
    for custom_pass in custom_passes:
        custom_pass_name = custom_pass["attribute"]
        if custom_pass_name not in aovs_names:
            aov = vl.aovs.add()
            aov.name = custom_pass_name
        else:
            aov = vl.aovs[custom_pass_name]
        aov.type = custom_pass["value"]
=======
    for vl in view_layers:
        if renderer == "BLENDER_EEVEE":
            # Eevee exclusive passes
            aov_options = get_aov_options(renderer)
            eevee_attrs = [
                "use_pass_bloom",
                "use_pass_transparent",
                "use_pass_volume_direct"
            ]
            for pass_name, attr in aov_options.items():
                target = vl.eevee if attr in eevee_attrs else vl
                ver_major, ver_minor, _ = lib.get_blender_version()
                if ver_major >= 3 and ver_minor > 6:
                    if attr == "use_pass_bloom":
                        continue
                setattr(target, attr, pass_name in aov_list)
        elif renderer == "CYCLES":
            # Cycles exclusive passes
            aov_options = get_aov_options(renderer)
            cycle_attrs = [
                "denoising_store_passes", "pass_debug_sample_count",
                "use_pass_volume_direct", "use_pass_volume_indirect",
                "use_pass_shadow_catcher"
            ]
            for pass_name, attr in aov_options.items():
                target = vl.cycles if attr in cycle_attrs else vl
                setattr(target, attr, pass_name in aov_list)

        aovs_names = [aov.name for aov in vl.aovs]
        for cp in custom_passes:
            cp_name = cp["attribute"]
            if cp_name not in aovs_names:
                aov = vl.aovs.add()
                aov.name = cp_name
            else:
                aov = vl.aovs[cp_name]
            aov.type = cp["value"]
>>>>>>> 024f01ae

    return list(aov_list), custom_passes


def get_aov_options(renderer):
    aov_options = {
        "combined": "use_pass_combined",
        "z": "use_pass_z",
        "mist": "use_pass_mist",
        "normal": "use_pass_normal",
        "diffuse_light": "use_pass_diffuse_direct",
        "diffuse_color": "use_pass_diffuse_color",
        "specular_light": "use_pass_glossy_direct",
        "specular_color": "use_pass_glossy_color",
        "emission": "use_pass_emit",
        "environment": "use_pass_environment",
        "ao": "use_pass_ambient_occlusion",
        "cryptomatte_object": "use_pass_cryptomatte_object",
        "cryptomatte_material": "use_pass_cryptomatte_material",
        "cryptomatte_asset": "use_pass_cryptomatte_asset",
        }
    if renderer == "BLENDER_EEVEE":
        eevee_options = {
            "shadow": "use_pass_shadow",
            "volume_light": "use_pass_volume_direct",
            "bloom": "use_pass_bloom",
            "transparent": "use_pass_transparent",
            "cryptomatte_accurate": "use_pass_cryptomatte_accurate",
        }
        aov_options.update(eevee_options)
    elif renderer == "CYCLES":
        cycles_options = {
            "position": "use_pass_position",
            "vector": "use_pass_vector",
            "uv": "use_pass_uv",
            "denoising": "denoising_store_passes",
            "object_index": "use_pass_object_index",
            "material_index": "use_pass_material_index",
            "sample_count": "pass_debug_sample_count",
            "diffuse_indirect": "use_pass_diffuse_indirect",
            "specular_indirect": "use_pass_glossy_indirect",
            "transmission_direct": "use_pass_transmission_direct",
            "transmission_indirect": "use_pass_transmission_indirect",
            "transmission_color": "use_pass_transmission_color",
            "volume_light": "use_pass_volume_direct",
            "volume_indirect": "use_pass_volume_indirect",
            "shadow": "use_pass_shadow_catcher",
        }
        aov_options.update(cycles_options)

    return aov_options


def existing_aov_options(renderer, view_layers):
    aov_list = []
    aov_options = get_aov_options(renderer)
    for vl in view_layers:
        if renderer == "BLENDER_EEVEE":
            eevee_attrs = ["use_pass_shadow", "cryptomatte_accurate"]
            for pass_name, attr in aov_options.items():
                target = vl if attr in eevee_attrs else vl.eevee
                if getattr(target, attr, False):
                    aov_list.append(pass_name)

        elif renderer == "CYCLES":
            cycle_attrs = [
                "denoising_store_passes", "pass_debug_sample_count",
                "use_pass_volume_direct", "use_pass_volume_indirect",
                "use_pass_shadow_catcher"
            ]
            for pass_name, attr in aov_options.items():
                target = vl.cycles if attr in cycle_attrs else vl
                if getattr(target, attr, False):
                    aov_list.append(pass_name)

    return aov_list


def _create_aov_slot(name, aov_sep, slots, rpass_name, multi_exr, output_path, render_layer):
    filename = f"{render_layer}/{name}_{render_layer}{aov_sep}{rpass_name}.####"
    slot = slots.new(rpass_name if multi_exr else filename)
    filepath = str(output_path / filename.lstrip("/"))

    return slot, filepath


def set_node_tree(
    output_path, name, aov_sep, ext, multilayer, compositing,
    view_layers
):
    # Set the scene to use the compositor node tree to render
    bpy.context.scene.use_nodes = True

    tree = bpy.context.scene.node_tree

    comp_layer_type = "CompositorNodeRLayers"
    output_type = "CompositorNodeOutputFile"
    compositor_type = "CompositorNodeComposite"

    # Get the Render Layer, Composite and the previous output nodes
    render_layer_nodes = set()
    composite_node = None
    old_output_node = None
    for node in tree.nodes:
        if node.bl_idname == comp_layer_type:
            render_layer_nodes.add(node)
        elif node.bl_idname == compositor_type:
            composite_node = node
        elif node.bl_idname == output_type and "AYON" in node.name:
            old_output_node = node
        if render_layer_nodes and composite_node and old_output_node:
            break

    # If there's not a Render Layers node, we create it
    if not render_layer_nodes:
        render_layer_nodes = create_node_with_new_view_layers(
            tree, comp_layer_type,
            view_layers, render_layer_nodes
        )
    else:
        missing_render_layer_nodes = set()
        orig_view_layers = {view_layer.name for view_layer in view_layers}
        missing_view_layers_by_nodes = {node.layer for node in render_layer_nodes}
        missing_view_layers_set = orig_view_layers - missing_view_layers_by_nodes
        missing_view_layers = [
            view_layer for view_layer in view_layers
            if view_layer.name in missing_view_layers_set
        ]
        missing_render_layer_nodes = create_node_with_new_view_layers(
            tree, comp_layer_type,
            missing_view_layers, missing_render_layer_nodes
        )
        render_layer_nodes.update(missing_render_layer_nodes)

    # Get the enabled output sockets, that are the active passes for the
    # render.
    # We also exclude some layers.
<<<<<<< HEAD
    exclude_sockets = {"Image", "Alpha", "Noisy Image"}
    passes = [
        socket
        for socket in render_layer_node.outputs
        if socket.enabled and socket.name not in exclude_sockets
    ]

=======
    exclude_sockets = ["Image", "Alpha", "Noisy Image"]
    render_aovs_dict = {}
    for render_layer_node in render_layer_nodes:
        render_dict = {
            render_layer_node: [
            socket
            for socket in render_layer_node.outputs
            if socket.enabled and socket.name not in exclude_sockets
        ]
    }
        render_aovs_dict.update(render_dict)
>>>>>>> 024f01ae
    # Create a new output node
    output = tree.nodes.new(output_type)

    image_settings = bpy.context.scene.render.image_settings
    output.format.file_format = image_settings.file_format

    # In case of a multilayer exr, we don't need to use the output node,
    # because the blender render already outputs a multilayer exr.
    multi_exr = ext == "exr" and multilayer
    slots = output.layer_slots if multi_exr else output.file_slots

    rn_layer_node = next((node for node in reversed(render_aovs_dict.keys())), None)
    output_dir = Path(output_path)
    filepath = output_dir / name.lstrip("/")
    render_product_main_beauty = f"{filepath}{aov_sep}beauty.####"

    output.base_path = render_product_main_beauty if multi_exr else str(output_path)

    slots.clear()

<<<<<<< HEAD
    aov_file_products = []
=======
    aov_file_products = {}

>>>>>>> 024f01ae
    old_links = {
        link.from_socket.name: link for link in tree.links
        if link.to_node == old_output_node}

    # Create a new socket for the beauty output
    pass_name = "rgba" if multi_exr else "beauty"
    for render_layer_node in render_aovs_dict.keys():
        render_layer = render_layer_node.layer
        slot, _ = _create_aov_slot(
            name, aov_sep, slots, pass_name, multi_exr, output_path, render_layer)
        tree.links.new(render_layer_node.outputs["Image"], slot)

    if compositing:
        # Create a new socket for the composite output
        # with only the one view layer
        pass_name = "composite"
        if rn_layer_node:
            render_layer = rn_layer_node.layer
            aov_file_products[render_layer] = []
            comp_socket, filepath = _create_aov_slot(
                name, aov_sep, slots, pass_name, multi_exr, output_path, render_layer)
            aov_file_products[render_layer].append((pass_name, filepath))
            # If there's a composite node, we connect its input with the new output
            if composite_node:
                for link in tree.links:
                    if link.to_node == composite_node:
                        tree.links.new(link.from_socket, comp_socket)
                        break

        # For each active render pass, we add a new socket to the output node
        # and link it
        for render_layer_node, passes in render_aovs_dict.items():
            render_layer = render_layer_node.layer
            if not aov_file_products.get(render_layer, []):
                aov_file_products[render_layer] = []
            for rpass in passes:
                slot, filepath = _create_aov_slot(
                    name, aov_sep, slots, rpass.name, multi_exr, output_path, render_layer)

                aov_file_products[render_layer].append((rpass.name, filepath))

                # If the rpass was not connected with the old output node, we connect
                # it with the new one.
                if not old_links.get(rpass.name):
                    tree.links.new(rpass, slot)

        for link in list(old_links.values()):
            # Check if the socket is still available in the new output node.
            socket = output.inputs.get(link.to_socket.name)
            # If it is, we connect it with the new output node.
            if socket:
                tree.links.new(link.from_socket, socket)
            # Then, we remove the old link.
            tree.links.remove(link)

    if old_output_node:
        output.location = old_output_node.location
        tree.nodes.remove(old_output_node)

    output.name = "AYON File Output"
    output.label = "AYON File Output"

    return {} if multi_exr else aov_file_products


<<<<<<< HEAD
def prepare_rendering(name: str):
    """Initialize render setup using render settings from project settings."""
=======
def imprint_render_settings(node, data):
    RENDER_DATA = "render_data"
    if not node.get(RENDER_DATA):
        node[RENDER_DATA] = {}
    for key, value in data.items():
        if value is None:
            continue
        node[RENDER_DATA][key] = value



def create_node_with_new_view_layers(tree, comp_layer_type, view_layers, render_layer_nodes):
    for view_layer in view_layers:
        render_layer_node = tree.nodes.new(comp_layer_type)
        render_layer_node.layer = view_layer.name
        render_layer_nodes.add(render_layer_node)
    return render_layer_nodes


def prepare_rendering(asset_group):
    name = asset_group.name
>>>>>>> 024f01ae

    filepath = Path(bpy.data.filepath)
    assert filepath, "Workfile not saved. Please save the file first."

    dirpath = filepath.parent
    file_name = Path(filepath.name).stem

    project = get_current_project_name()
    settings = get_project_settings(project)

    render_folder = get_default_render_folder(settings)
    aov_sep = get_aov_separator(settings)
    ext = get_image_format(settings)
    multilayer = get_multilayer(settings)
    renderer = get_renderer(settings)
    ver_major, ver_minor, _ = lib.get_blender_version()
    if renderer == "BLENDER_EEVEE" and (
        ver_major >= 4 and ver_minor >=2
    ):
        renderer = "BLENDER_EEVEE_NEXT"
    compositing = get_compositing(settings)

    set_render_format(ext, multilayer)
    bpy.context.scene.render.engine = renderer
<<<<<<< HEAD
    set_render_passes(settings, renderer)

    output_path = Path.joinpath(dirpath, render_folder, file_name)

    render_product = get_render_product(output_path, name, aov_sep)
    set_node_tree(
        output_path, render_product, name, aov_sep,
        ext, multilayer, compositing
=======
    view_layers = bpy.context.scene.view_layers
    aov_list, custom_passes = set_render_passes(settings, renderer, view_layers)

    output_path = Path.joinpath(dirpath, render_folder, file_name)

    render_product = get_render_product(
        output_path, name, aov_sep, view_layers, multiexr=multilayer
    )
    aov_file_product = set_node_tree(
        output_path, name, aov_sep, ext,
        multilayer, compositing, view_layers
>>>>>>> 024f01ae
    )

    # Clear the render filepath, so that the output is handled only by the
    # output node in the compositor.
<<<<<<< HEAD
    bpy.context.scene.render.filepath = ""
=======
    tmp_render_path = os.path.join(os.getenv("AYON_WORKDIR"), "renders", "tmp")
    tmp_render_path = tmp_render_path.replace("\\", "/")
    os.makedirs(tmp_render_path, exist_ok=True)
    bpy.context.scene.render.filepath = f"{tmp_render_path}/"
    render_settings = {
        "render_folder": render_folder,
        "aov_separator": aov_sep,
        "image_format": ext,
        "multilayer_exr": multilayer,
        "aov_list": aov_list,
        "custom_passes": custom_passes,
        "render_product": render_product,
        "aov_file_product": aov_file_product,
        "review": True,
    }

    imprint_render_settings(asset_group, render_settings)


def update_render_product(name, output_path, render_product, aov_sep, multilayer=False):
    tmp_render_product = {}
    if multilayer:
        rl_name = "_"
        tmp_render_product[rl_name] = []
        rn_product = render_product[rl_name]
        for rpass_name, _ in rn_product:
            filename = f"{name}{aov_sep}{rpass_name}.####"
            filepath = str(output_path / filename.lstrip("/"))
            tmp_render_product[rl_name].append((rpass_name, filepath))
    else:
        render_layers = bpy.context.scene.view_layers
        for render_layer in render_layers:
            rl_name = render_layer.name
            tmp_render_product[rl_name] = []
            rn_product = render_product[rl_name]
            for rpass_name, _ in rn_product:
                filename = f"{rl_name}/{name}_{rl_name}{aov_sep}{rpass_name}.####"
                filepath = str(output_path / filename.lstrip("/"))
                tmp_render_product[rl_name].append((rpass_name, filepath))

    return tmp_render_product
>>>>>>> 024f01ae
<|MERGE_RESOLUTION|>--- conflicted
+++ resolved
@@ -118,92 +118,18 @@
         image_settings.file_format = "TIFF"
 
 
-<<<<<<< HEAD
-def set_render_passes(settings: dict, renderer: str):
+def set_render_passes(settings, renderer, view_layers):
     """Set render passes for the current view layer
 
     Args:
         settings (dict): The project settings.
         renderer (str): The renderer to use, either CYCLES or BLENDER_EEVEE.
     """
-=======
-def set_render_passes(settings, renderer, view_layers):
->>>>>>> 024f01ae
     aov_list = set(settings["blender"]["RenderSettings"]["aov_list"])
     existing_aov_list = set(existing_aov_options(renderer, view_layers))
     aov_list = aov_list.union(existing_aov_list)
     custom_passes = settings["blender"]["RenderSettings"]["custom_passes"]
     # Common passes for both renderers
-<<<<<<< HEAD
-    vl = bpy.context.view_layer
-
-    # Data Passes
-    vl.use_pass_combined = "combined" in aov_list
-    vl.use_pass_z = "z" in aov_list
-    vl.use_pass_mist = "mist" in aov_list
-    vl.use_pass_normal = "normal" in aov_list
-
-    # Light Passes
-    vl.use_pass_diffuse_direct = "diffuse_light" in aov_list
-    vl.use_pass_diffuse_color = "diffuse_color" in aov_list
-    vl.use_pass_glossy_direct = "specular_light" in aov_list
-    vl.use_pass_glossy_color = "specular_color" in aov_list
-    vl.use_pass_emit = "emission" in aov_list
-    vl.use_pass_environment = "environment" in aov_list
-    vl.use_pass_ambient_occlusion = "ao" in aov_list
-
-    # Cryptomatte Passes
-    vl.use_pass_cryptomatte_object = "cryptomatte_object" in aov_list
-    vl.use_pass_cryptomatte_material = "cryptomatte_material" in aov_list
-    vl.use_pass_cryptomatte_asset = "cryptomatte_asset" in aov_list
-
-    if renderer == "BLENDER_EEVEE":
-        # Eevee exclusive passes
-        eevee = vl.eevee
-
-        # Light Passes
-        vl.use_pass_shadow = "shadow" in aov_list
-        eevee.use_pass_volume_direct = "volume_light" in aov_list
-
-        # Effects Passes
-        eevee.use_pass_bloom = "bloom" in aov_list
-        eevee.use_pass_transparent = "transparent" in aov_list
-
-        # Cryptomatte Passes
-        vl.use_pass_cryptomatte_accurate = "cryptomatte_accurate" in aov_list
-    elif renderer == "CYCLES":
-        # Cycles exclusive passes
-        cycles = vl.cycles
-
-        # Data Passes
-        vl.use_pass_position = "position" in aov_list
-        vl.use_pass_vector = "vector" in aov_list
-        vl.use_pass_uv = "uv" in aov_list
-        cycles.denoising_store_passes = "denoising" in aov_list
-        vl.use_pass_object_index = "object_index" in aov_list
-        vl.use_pass_material_index = "material_index" in aov_list
-        cycles.pass_debug_sample_count = "sample_count" in aov_list
-
-        # Light Passes
-        vl.use_pass_diffuse_indirect = "diffuse_indirect" in aov_list
-        vl.use_pass_glossy_indirect = "specular_indirect" in aov_list
-        vl.use_pass_transmission_direct = "transmission_direct" in aov_list
-        vl.use_pass_transmission_indirect = "transmission_indirect" in aov_list
-        vl.use_pass_transmission_color = "transmission_color" in aov_list
-        cycles.use_pass_volume_direct = "volume_light" in aov_list
-        cycles.use_pass_volume_indirect = "volume_indirect" in aov_list
-        cycles.use_pass_shadow_catcher = "shadow" in aov_list
-
-    aovs_names = [aov.name for aov in vl.aovs]
-    for custom_pass in custom_passes:
-        custom_pass_name = custom_pass["attribute"]
-        if custom_pass_name not in aovs_names:
-            aov = vl.aovs.add()
-            aov.name = custom_pass_name
-        else:
-            aov = vl.aovs[custom_pass_name]
-        aov.type = custom_pass["value"]
-=======
     for vl in view_layers:
         if renderer == "BLENDER_EEVEE":
             # Eevee exclusive passes
@@ -233,15 +159,14 @@
                 setattr(target, attr, pass_name in aov_list)
 
         aovs_names = [aov.name for aov in vl.aovs]
-        for cp in custom_passes:
-            cp_name = cp["attribute"]
-            if cp_name not in aovs_names:
+        for custom_pass in custom_passes:
+            custom_pass_name = custom_pass["attribute"]
+            if custom_pass_name not in aovs_names:
                 aov = vl.aovs.add()
-                aov.name = cp_name
+                aov.name = custom_pass_name
             else:
-                aov = vl.aovs[cp_name]
-            aov.type = cp["value"]
->>>>>>> 024f01ae
+                aov = vl.aovs[custom_pass_name]
+            aov.type = custom_pass["value"]
 
     return list(aov_list), custom_passes
 
@@ -379,16 +304,7 @@
     # Get the enabled output sockets, that are the active passes for the
     # render.
     # We also exclude some layers.
-<<<<<<< HEAD
     exclude_sockets = {"Image", "Alpha", "Noisy Image"}
-    passes = [
-        socket
-        for socket in render_layer_node.outputs
-        if socket.enabled and socket.name not in exclude_sockets
-    ]
-
-=======
-    exclude_sockets = ["Image", "Alpha", "Noisy Image"]
     render_aovs_dict = {}
     for render_layer_node in render_layer_nodes:
         render_dict = {
@@ -399,7 +315,6 @@
         ]
     }
         render_aovs_dict.update(render_dict)
->>>>>>> 024f01ae
     # Create a new output node
     output = tree.nodes.new(output_type)
 
@@ -420,12 +335,8 @@
 
     slots.clear()
 
-<<<<<<< HEAD
-    aov_file_products = []
-=======
     aov_file_products = {}
 
->>>>>>> 024f01ae
     old_links = {
         link.from_socket.name: link for link in tree.links
         if link.to_node == old_output_node}
@@ -491,10 +402,6 @@
     return {} if multi_exr else aov_file_products
 
 
-<<<<<<< HEAD
-def prepare_rendering(name: str):
-    """Initialize render setup using render settings from project settings."""
-=======
 def imprint_render_settings(node, data):
     RENDER_DATA = "render_data"
     if not node.get(RENDER_DATA):
@@ -505,7 +412,6 @@
         node[RENDER_DATA][key] = value
 
 
-
 def create_node_with_new_view_layers(tree, comp_layer_type, view_layers, render_layer_nodes):
     for view_layer in view_layers:
         render_layer_node = tree.nodes.new(comp_layer_type)
@@ -515,8 +421,8 @@
 
 
 def prepare_rendering(asset_group):
+    """Initialize render setup using render settings from project settings."""
     name = asset_group.name
->>>>>>> 024f01ae
 
     filepath = Path(bpy.data.filepath)
     assert filepath, "Workfile not saved. Please save the file first."
@@ -541,16 +447,6 @@
 
     set_render_format(ext, multilayer)
     bpy.context.scene.render.engine = renderer
-<<<<<<< HEAD
-    set_render_passes(settings, renderer)
-
-    output_path = Path.joinpath(dirpath, render_folder, file_name)
-
-    render_product = get_render_product(output_path, name, aov_sep)
-    set_node_tree(
-        output_path, render_product, name, aov_sep,
-        ext, multilayer, compositing
-=======
     view_layers = bpy.context.scene.view_layers
     aov_list, custom_passes = set_render_passes(settings, renderer, view_layers)
 
@@ -562,14 +458,10 @@
     aov_file_product = set_node_tree(
         output_path, name, aov_sep, ext,
         multilayer, compositing, view_layers
->>>>>>> 024f01ae
     )
 
     # Clear the render filepath, so that the output is handled only by the
     # output node in the compositor.
-<<<<<<< HEAD
-    bpy.context.scene.render.filepath = ""
-=======
     tmp_render_path = os.path.join(os.getenv("AYON_WORKDIR"), "renders", "tmp")
     tmp_render_path = tmp_render_path.replace("\\", "/")
     os.makedirs(tmp_render_path, exist_ok=True)
@@ -610,5 +502,4 @@
                 filepath = str(output_path / filename.lstrip("/"))
                 tmp_render_product[rl_name].append((rpass_name, filepath))
 
-    return tmp_render_product
->>>>>>> 024f01ae
+    return tmp_render_product
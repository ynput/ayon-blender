--- conflicted
+++ resolved
@@ -5,14 +5,8 @@
 import bpy
 
 from ayon_blender.api import plugin
-<<<<<<< HEAD
-from ayon_core.pipeline import AYON_CONTAINER_ID
-from ayon_blender.api.constants import AYON_PROPERTY
-from ayon_blender.api.pipeline import add_to_ayon_container
-=======
 from ayon_blender.api.pipeline import AYON_PROPERTY
 from ayon_blender.api.lib import get_blender_version
->>>>>>> fc69797d
 
 
 class BlendAnimationLoader(plugin.BlenderLoader):
@@ -53,32 +47,6 @@
 
         assert container, "No asset group found"
 
-        add_to_ayon_container(container)
-        folder_name = context["folder"]["name"]
-        product_name = context["product"]["name"]
-
-        asset_name = plugin.prepare_scene_name(folder_name, product_name)
-        unique_number = plugin.get_unique_number(folder_name, product_name)
-        group_name = plugin.prepare_scene_name(
-            folder_name, product_name, unique_number
-        )
-        data = {
-            "schema": "ayon:container-3.0",
-            "id": AYON_CONTAINER_ID,
-            "name": name,
-            "namespace": namespace or '',
-            "loader": str(self.__class__.__name__),
-            "representation": context["representation"]["id"],
-            "libpath": libpath,
-            "asset_name": asset_name,
-            "parent": context["representation"]["versionId"],
-            "productType": context["product"]["productType"],
-            "objectName": group_name,
-            "project_name": context["project"]["name"],
-        }
-
-        container[AYON_PROPERTY] = data
-
         target_namespace = container.get(AYON_PROPERTY).get('namespace', namespace)
 
         action = data_to.actions[0].make_local().copy()
@@ -92,6 +60,8 @@
                     obj.children[0].animation_data.action = action
                 break
 
+        bpy.data.objects.remove(container)
+
         filename = bpy.path.basename(libpath)
         # Blender has a limit of 63 characters for any data name.
         # If the filename is longer, it will be truncated for blender

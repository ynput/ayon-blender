"""Create a USD Export."""

import bpy
from ayon_core.lib import BoolDef
from ayon_blender.api import plugin, lib


class CreateUSD(plugin.BlenderCreator):
    """Create USD Export"""

    identifier = "io.ayon.creators.blender.usd"
    name = "usdMain"
    label = "USD"
    product_type = "usd"
    icon = "gears"

    def create(
        self, product_name: str, instance_data: dict, pre_create_data: dict
    ):
        # Run parent create method
        collection = super().create(
            product_name, instance_data, pre_create_data
        )

        objects = []
        if pre_create_data.get("use_selection"):
            objects = lib.get_selection()

        # Create template hierarchy
        if pre_create_data.get("createAssetTemplateHierarchy", False):
            folder_path = instance_data["folderPath"]
            folder_name = folder_path.rsplit("/", 1)[-1]

            root = bpy.data.objects.new(folder_name, object_data=None)
            bpy.context.scene.collection.objects.link(root)

            geo = bpy.data.objects.new("geo", object_data=None)
            bpy.context.scene.collection.objects.link(geo)
            geo.parent = root

            # Parent members with geo.
            for obj in objects:
<<<<<<< HEAD
                collection.objects.link(obj)
=======
                obj.parent = geo

            # Override the objects list to include only the root object.
            objects = [root]    

        for obj in objects:
            collection.objects.link(obj)
            if obj.type == 'EMPTY':
                objects.extend(obj.children)

        return collection
>>>>>>> 7836c10b

    def get_pre_create_attr_defs(self):
        defs = super().get_pre_create_attr_defs()
        defs.extend([
            BoolDef("createAssetTemplateHierarchy",
                    label="Create asset hierarchy",
                    tooltip=(
                        "Create the root hierarchy for '{folder_name}/geo'"
                        " as per the USD Asset Structure guidelines to"
                        " add your geometry into."
                    ),
                    default=False)
        ])
        return defs<|MERGE_RESOLUTION|>--- conflicted
+++ resolved
@@ -40,21 +40,15 @@
 
             # Parent members with geo.
             for obj in objects:
-<<<<<<< HEAD
-                collection.objects.link(obj)
-=======
                 obj.parent = geo
 
             # Override the objects list to include only the root object.
-            objects = [root]    
+            objects = [root]
 
         for obj in objects:
             collection.objects.link(obj)
-            if obj.type == 'EMPTY':
-                objects.extend(obj.children)
 
         return collection
->>>>>>> 7836c10b
 
     def get_pre_create_attr_defs(self):
         defs = super().get_pre_create_attr_defs()

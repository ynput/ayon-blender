"""Create render."""
import re

import bpy
from typing import Optional

from ayon_core.lib import BoolDef
from ayon_core.pipeline.create import CreatedInstance
from ayon_blender.api import plugin, lib, render_lib


def clean_name(name: str) -> str:
    """Ensure variant name is valid, e.g. strip spaces from name"""
    # Entity name regex taken from server code which also applies to
    # product names (which usually
    name_regex = r"^[a-zA-Z0-9_]([a-zA-Z0-9_\.\-]*[a-zA-Z0-9_])?$"

    # Replace space with underscore
    clean = name.replace(" ", "")
    # Strip out any remaining invalid characters
    clean = re.sub(r"[^a-zA-Z0-9_.-]", "", clean)
    # Ensure start and end characters are not a dot or dash
    clean = clean.strip(".-")
    # Ensure name is at least 1 character long
    if not clean:
        # Fallback to a default name
        clean = "Main"

    if not re.match(name_regex, clean):
        raise ValueError(f"Failed to create valid name for {name}")
    return clean


class CreateRender(plugin.BlenderCreator):
    """Create render from Compositor File Output node"""

    identifier = "io.ayon.creators.blender.render"
    label = "Render"
    description = __doc__
    product_type = "render"
    icon = "eye"

    def _find_compositor_node_from_create_render_setup(self) -> Optional["bpy.types.CompositorNodeOutputFile"]:
        tree = bpy.context.scene.node_tree
        for node in tree.nodes:
            if (
                    node.bl_idname == "CompositorNodeOutputFile"
                    and node.name == "AYON File Output"
            ):
                return node
        return None

    def create(
        self, product_name: str, instance_data: dict, pre_create_data: dict
    ):
        # Force enable compositor
        bpy.context.scene.use_nodes = True

        variant: str = instance_data.get("variant", self.default_variant)

        if pre_create_data.get("create_render_setup", False):
            # TODO: Prepare rendering setup should always generate a new
            #  setup, and return the relevant compositor node instead of
            #  guessing afterwards
            node = render_lib.prepare_rendering(variant_name=variant)
        else:
            # Create a Compositor node
            tree = bpy.context.scene.node_tree
            node: bpy.types.CompositorNodeOutputFile = tree.nodes.new(
                "CompositorNodeOutputFile"
            )
            project_settings = (
                self.create_context.get_current_project_settings()
            )
            node.format.file_format = "OPEN_EXR_MULTILAYER"
            node.base_path = render_lib.get_base_render_output_path(
                variant_name=variant,
                # For now enforce multi-exr here since we are not connecting
                # any inputs and it at least ensures a full path is set.
                multi_exr=True,
                project_settings=project_settings,
            )

        node.name = variant
        node.label = variant

        self.set_instance_data(product_name, instance_data)
        instance = CreatedInstance(
            self.product_type, product_name, instance_data, self
        )
        instance.transient_data["instance_node"] = node
        self._add_instance_to_context(instance)

        self.imprint(node, instance_data)

        return instance

    def collect_instances(self):
        if not bpy.context.scene.use_nodes:
            # Compositor is not enabled, so no render instances should be found
            return

        super().collect_instances()

        # TODO: Collect all Compositor nodes - even those that are not
        #   imprinted with any data.
        collected_nodes = {
            created_instance.transient_data.get("instance_node")
            for created_instance in self.create_context.instances
        }
        collected_nodes.discard(None)

        # Convert legacy instances that did not yet imprint on the
        # compositor node itself
        for instance in self.create_context.instances:
            instance: CreatedInstance

            # Ignore instances from other creators
            if instance.creator_identifier != self.identifier:
                continue

            # Check if node type is the old object type
            node = instance.transient_data["instance_node"]

            if not isinstance(node, bpy.types.Collection):
                # Already new-style node
                continue

            self.log.info(f"Converting legacy render instance: {node}")
            # Find the related compositor node
            # TODO: Find the actual relevant compositor node instead of just
            #  any
            comp_node = self._find_compositor_node_from_create_render_setup()
            if not comp_node:
                raise RuntimeError("No compositor node found")

            instance.transient_data["instance_node"] = comp_node
            self.imprint(comp_node, instance.data_to_store())

            # Delete the original object
            bpy.data.collections.remove(node)

        # Collect all remaining compositor output nodes
        unregistered_output_nodes = [
            node for node in bpy.context.scene.node_tree.nodes
            if node.bl_idname == "CompositorNodeOutputFile"
            and node not in collected_nodes
        ]
        if not unregistered_output_nodes:
            return

        project_name = self.create_context.get_current_project_name()
        folder_entity = self.create_context.get_current_folder_entity()
        task_entity = self.create_context.get_current_task_entity()
        for node in unregistered_output_nodes:
            self.log.info("Found unregistered render output node: %s",
                          node.name)
            variant = clean_name(node.name)
            product_name = self.get_product_name(
                project_name=project_name,
                folder_entity=folder_entity,
                task_entity=task_entity,
                variant=variant
            )
            instance_data = self.read(node)
            instance_data.update({
                "folderPath": folder_entity["path"],
                "task": task_entity["name"],
                "productName": product_name,
                "variant": variant,
            })

            instance = CreatedInstance(
                self.product_type,
                product_name,
                data=instance_data,
                creator=self,
                transient_data={
                    "instance_node": node
                }
            )
            self._add_instance_to_context(instance)

    def get_instance_attr_defs(self):
        defs = lib.collect_animation_defs(self.create_context)
<<<<<<< HEAD

        # Default farm value from project settings
        project_settings = self.create_context.get_current_project_settings()
        farm_default = project_settings.get("RenderSettings", {}).get(
            "farm_default", True
        )

        defs.append(
            BoolDef(
                "farm",
                label="Render on Farm",
                default=farm_default,
                tooltip=(
                    "If enabled, publishing targets farm submission. "
                    "If disabled, render locally during publish."
                ),
            )
        )

=======
        defs.extend([
            BoolDef("review",
                    label="Review",
                    tooltip="Mark as reviewable",
                    default=True
            )
        ])
>>>>>>> 4251ec15
        return defs

    def get_pre_create_attr_defs(self):
        return [
            BoolDef(
                "create_render_setup",
                label="Create Render Setup",
                default=False,
                tooltip="Create Render Setup",
            ),

        ]

    def imprint(self, node: bpy.types.CompositorNodeOutputFile, data: dict):
        # Use the node `mute` state to define the active state of the instance.
        active = data.pop("active", True)
        node.mute = not active
        super().imprint(node, data)

    def read(self, node: bpy.types.CompositorNodeOutputFile) -> dict:
        # Read the active state from the node `mute` state.
        data = super().read(node)

        # On super().collect_instances() it may collect legacy render instances
        # that are not Compositor nodes but Collection objects.
        if isinstance(node, bpy.types.CompositorNodeOutputFile):
            data["active"] = not node.mute

        return data<|MERGE_RESOLUTION|>--- conflicted
+++ resolved
@@ -183,7 +183,13 @@
 
     def get_instance_attr_defs(self):
         defs = lib.collect_animation_defs(self.create_context)
-<<<<<<< HEAD
+        defs.extend([
+            BoolDef("review",
+                    label="Review",
+                    tooltip="Mark as reviewable",
+                    default=True
+            )
+        ])
 
         # Default farm value from project settings
         project_settings = self.create_context.get_current_project_settings()
@@ -203,15 +209,6 @@
             )
         )
 
-=======
-        defs.extend([
-            BoolDef("review",
-                    label="Review",
-                    tooltip="Mark as reviewable",
-                    default=True
-            )
-        ])
->>>>>>> 4251ec15
         return defs
 
     def get_pre_create_attr_defs(self):

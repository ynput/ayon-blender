from __future__ import annotations
import bpy

import pyblish.api

from ayon_core.lib import BoolDef
from ayon_core.pipeline import AYONPyblishPluginMixin
from ayon_core.pipeline.publish import KnownPublishError
from ayon_blender.api import plugin
from ayon_blender.api.constants import AYON_PROPERTY


class CollectBlenderInstanceData(plugin.BlenderInstancePlugin,
                                 AYONPyblishPluginMixin):
    """Collect members of the instance.

    For a Collection this includes itself and all directly linked objects and
    their full hierarchy of children objects. It also includes direct child
    collections. It does *not* include objects or collections from collections
    inside the Collection (it does not recurse into nested collections).

    For an Object (e.g. instance asset group) this includes all its children
    hierarchy and the Object itself.

    These members are then set on the instance as a list of objects.
    """

    order = pyblish.api.CollectorOrder
    hosts = ["blender"]
    families = ["model", "pointcache", "animation", "rig", "camera", "layout",
                "blendScene", "usd"]
    label = "Collect Instance"

    def process(self, instance):
        instance_node = instance.data["transientData"]["instance_node"]

        # Collect members of the instance
        members: set[str] = {instance_node}
        self.log.debug(f"Found instance node: {instance_node}")
        if isinstance(instance_node, bpy.types.Collection):
            # Add all directly linked objects
            objects = list(instance_node.objects)
            members.update(objects)

            # Add all object children recursively (hierarchy)
            # Note that for a `bpy.types.Collection` the `children` and
            # `children_recursive` only include child collections, not objects.
            # To get the linked objects (and their children) we first collect
            # the objects, and then add all their `children_recursive`.
            attr_values = self.get_attr_values_from_data(instance.data)
            if attr_values.get(
                "collection_include_object_children_recursive", True
            ):
                for obj in objects:
                    members.update(obj.children_recursive)

            # Add child collections
            members.update(instance_node.children)

            # Special case for animation instances, include armatures
            if instance.data["productType"] == "animation":
                for obj in instance_node.objects:
<<<<<<< HEAD
                    if obj.type == 'EMPTY' and obj.get(AVALON_PROPERTY):
                        members.update(
=======
                    if obj.type == 'EMPTY' and obj.get(AYON_PROPERTY):
                        members.extend(
>>>>>>> 7836c10b
                            child for child in obj.children
                            if child.type == 'ARMATURE'
                        )
        elif isinstance(instance_node, bpy.types.Object):
            members.update(instance_node.children_recursive)
        else:
            raise KnownPublishError(
                f"Unsupported instance node type '{type(instance_node)}' "
                f"for instance '{instance}'"
            )

        instance[:] = list(members)

    @classmethod
    def get_attr_defs_for_instance(
        cls, create_context, instance
    ):
        if not cls.instance_matches_plugin_families(instance):
            return []

        # If the instance is a collection, we provide an optional option
        # to include the children hierarchy of objects in the collection.
        instance_node = instance.transient_data.get("instance_node", None)
        if not isinstance(instance_node, bpy.types.Collection):
            return []

        return [
            BoolDef(
                "collection_include_object_children_recursive",
                label="Include Objects Hierarchy",
                default=True,
                tooltip=(
                    "If enabled, the children of objects in the collection "
                    "will be included in the instance members.\n"
                    "If disabled, only objects directly linked to the "
                    "collection will be included."
                )
            )
        ]<|MERGE_RESOLUTION|>--- conflicted
+++ resolved
@@ -60,13 +60,8 @@
             # Special case for animation instances, include armatures
             if instance.data["productType"] == "animation":
                 for obj in instance_node.objects:
-<<<<<<< HEAD
-                    if obj.type == 'EMPTY' and obj.get(AVALON_PROPERTY):
+                    if obj.type == 'EMPTY' and obj.get(AYON_PROPERTY):
                         members.update(
-=======
-                    if obj.type == 'EMPTY' and obj.get(AYON_PROPERTY):
-                        members.extend(
->>>>>>> 7836c10b
                             child for child in obj.children
                             if child.type == 'ARMATURE'
                         )

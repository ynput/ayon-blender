import os

import bpy

from ayon_core.pipeline import publish
from ayon_blender.api import plugin
from ayon_blender.api.pipeline import ls
from ayon_blender.api.lib import strip_container_data



class ExtractBlendAnimation(
    plugin.BlenderExtractor,
    publish.OptionalPyblishPluginMixin,
):
    """Extract a blend file."""

    label = "Extract Blend"
    hosts = ["blender"]
    families = ["animation"]
    optional = True

    # From settings
    compress = False

    def process(self, instance):
        if not self.is_active(instance.data):
            return

        # Define extract output file path

        stagingdir = self.staging_dir(instance)
        folder_name = instance.data["folderEntity"]["name"]
        product_name = instance.data["productName"]
        instance_name = f"{folder_name}_{product_name}"
        filename = f"{instance_name}.blend"
        filepath = os.path.join(stagingdir, filename)

        # Perform extraction
        self.log.debug("Performing extraction..")

        data_blocks = set()

        for obj in instance:
            if isinstance(obj, bpy.types.Object) and obj.type == 'EMPTY':
                child = obj.children[0]
                if child and child.type == 'ARMATURE':
                    if child.animation_data and child.animation_data.action:
                        if not obj.animation_data:
                            obj.animation_data_create()
                        obj.animation_data.action = child.animation_data.action
                        obj.animation_data_clear()
                        data_blocks.add(child.animation_data.action)
<<<<<<< HEAD
                        data_blocks.add(obj)

        bpy.data.libraries.write(filepath, data_blocks, compress=self.compress)
=======
            if not (
                isinstance(obj, bpy.types.Object) and obj.type in {'MESH', 'EMPTY', 'ARMATURE'}
            ):
                continue

            data_blocks.add(obj)

        containers = list(ls())

        with strip_container_data(containers):
            self.log.debug(f"Data blocks to be written: {data_blocks}")
            bpy.data.libraries.write(filepath, data_blocks, compress=self.compress)
>>>>>>> 3f6a745a

        if "representations" not in instance.data:
            instance.data["representations"] = []

        representation = {
            'name': 'blend',
            'ext': 'blend',
            'files': filename,
            "stagingDir": stagingdir,
        }
        instance.data["representations"].append(representation)

        self.log.debug("Extracted instance '%s' to: %s",
                       instance.name, representation)<|MERGE_RESOLUTION|>--- conflicted
+++ resolved
@@ -51,11 +51,6 @@
                         obj.animation_data.action = child.animation_data.action
                         obj.animation_data_clear()
                         data_blocks.add(child.animation_data.action)
-<<<<<<< HEAD
-                        data_blocks.add(obj)
-
-        bpy.data.libraries.write(filepath, data_blocks, compress=self.compress)
-=======
             if not (
                 isinstance(obj, bpy.types.Object) and obj.type in {'MESH', 'EMPTY', 'ARMATURE'}
             ):
@@ -68,7 +63,6 @@
         with strip_container_data(containers):
             self.log.debug(f"Data blocks to be written: {data_blocks}")
             bpy.data.libraries.write(filepath, data_blocks, compress=self.compress)
->>>>>>> 3f6a745a
 
         if "representations" not in instance.data:
             instance.data["representations"] = []
